--- conflicted
+++ resolved
@@ -262,11 +262,7 @@
     return star_c
 
 
-<<<<<<< HEAD
-def inner_product(c_1: Cochain, c_2: Cochain) -> float:
-=======
-def inner_product(c_1: CochainP, c_2: CochainP):
->>>>>>> 1ba8d565
+def inner_product(c_1: CochainP, c_2: CochainP) -> float:
     """Computes the inner product between two primal cochains.
 
     Args:
