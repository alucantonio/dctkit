import numpy as np
from scipy.optimize import minimize
from dctkit.mesh import simplex, util
from dctkit.apps import poisson as p
from dctkit.dec import cochain as C
import os
import matplotlib.pyplot as plt
import matplotlib.tri as tri
from icecream import ic

import gmsh


cwd = os.path.dirname(simplex.__file__)


def generate_mesh(lc):
    gmsh.model.add("t1")
    gmsh.model.geo.addPoint(1, 0, 0, lc, 1)
    gmsh.model.geo.addPoint(0, 0, 0, lc, 2)
    gmsh.model.geo.addPoint(1, 1, 0, lc, 3)
    gmsh.model.geo.addPoint(0, 1, 0, lc, 4)

    gmsh.model.geo.addLine(1, 2, 1)
    gmsh.model.geo.addLine(2, 4, 2)
    gmsh.model.geo.addLine(4, 3, 3)
    gmsh.model.geo.addLine(3, 1, 4)
    gmsh.model.geo.addCurveLoop([1, 2, 3, 4], 1)
    gmsh.model.geo.addPlaneSurface([1], 1)
    gmsh.model.geo.synchronize()
    gmsh.model.addPhysicalGroup(1, [1, 2, 3, 4], 1)
    gmsh.model.mesh.generate(2)

    # Get nodes and corresponding coordinates
    nodeTags, coords, paramCoords = gmsh.model.mesh.getNodes()
    numNodes = len(nodeTags)
    # print("# nodes = ", numNodes)

    # Get 2D elements and associated node tags
    # NOTE: ONLY GET TRIANGLES
    elemTags, nodeTagsPerElem = gmsh.model.mesh.getElementsByType(2)

    # Decrease element IDs by 1 to have node indices starting from 0
    nodeTagsPerElem = np.array(nodeTagsPerElem) - 1
    nodeTagsPerElem = nodeTagsPerElem.reshape(len(nodeTagsPerElem) // 3, 3)
    # Get number of TRIANGLES
    numElements = len(elemTags)
    # print("# elements = ", numElements)

    # physicalGrps = gmsh.model.getPhysicalGroups()
    # print("physical groups: ", physicalGrps)

    # edgeNodesTags = gmsh.model.mesh.getElementEdgeNodes(2)
    # print("edge nodes tags: ", edgeNodesTags)

    # Position vectors of mesh points
    node_coords = coords.reshape(len(coords)//3, 3)
    return numNodes, numElements, nodeTagsPerElem, node_coords


def test_poisson(energy_bool):
    # tested with test1.msh, test2.msh and test3.msh
    # filename = "test1.msh"
    # full_path = os.path.join(cwd, filename)
    gmsh.initialize()
    history = []
    history_boundary = []
    final_energy = []
<<<<<<< HEAD
    for j in range(4):
        M = util.Mesh(full_path)
        if j == 0:
            M.initialize_mesh()
        for k in range(j):
            M.refine_mesh()
        M.get_mesh()
        S_2 = M.nodeTagsPerElem
        node_coord = M.node_coords
=======
    lc = 1.0
    i = 6
    for j in range(i):
        ic(j)
        numNodes, numElements, S_2, node_coord = generate_mesh(lc)
>>>>>>> 686cf6a1

        # numNodes, numElements, S_2, node_coord = util.read_mesh(full_path)

        bnodes, _ = gmsh.model.mesh.getNodesForPhysicalGroup(1, 1)
        bnodes -= 1

        '''
        triang = tri.Triangulation(node_coord[:, 0], node_coord[:, 1])

        plt.triplot(triang)
        plt.show()
        '''

        # initialize simplicial complex
        S = simplex.SimplicialComplex(S_2, node_coord)
        S.get_circumcenters()
        S.get_primal_volumes()
        S.get_dual_volumes()
        S.get_hodge_star()

        # TODO: initialize diffusivity
        k = 1.

        # exact solution
        u_true = node_coord[:, 0]**2 + node_coord[:, 1]**2
        b_values = u_true[bnodes]

        # plt.tricontourf(triang, u_true, cmap='RdBu', levels=20)
        # plt.triplot(triang, 'ko-')
        # plt.colorbar()
        # plt.show()

        # TODO: initialize boundary_values
        boundary_values = (np.array(bnodes), b_values)
        # TODO: initialize external sources
        dim_0 = S.num_nodes
        f_vec = 4.*np.ones(dim_0)
        if energy_bool:
            obj = p.energy_poisson
            grad = p.grad_energy_poisson
            gamma = 10000.
            args = (f_vec, S, k, boundary_values, gamma)
        else:
            obj = p.obj_poisson
            grad = p.grad_poisson
            f = C.Cochain(0, True, S, f_vec)
            star_f = C.star(f)
            # penalty factor on boundary conditions
            gamma = 10.
            args = (star_f.coeffs, S, k, boundary_values, gamma)

        mask = np.ones(dim_0)
        mask[bnodes] = 0

        # initial guess
        u_0 = 0.01*np.random.rand(dim_0)

<<<<<<< HEAD
        # penalty factor on boundary conditions
        gamma = 1000.
        args = (star_f.coeffs, S, k, boundary_values, gamma, mask)
        ic()
        u = minimize(fun=p.obj_poisson, x0=u_0, args=args, method='BFGS',
                     jac=p.grad_poisson, options={'disp': 1})
        ic()
        # assert np.allclose(u.x[bnodes], u_true[bnodes], atol=1e-6)
        # assert np.allclose(u.x, u_true, atol=1e-6)

        plt.tricontourf(triang, u.x, cmap='RdBu', levels=20)
        plt.triplot(triang, 'ko-')
        plt.colorbar()
        plt.show()
=======
        u = minimize(fun=obj, x0=u_0, args=args, method='BFGS',
                     jac=grad, options={'disp': 1})
>>>>>>> 686cf6a1

        ic(np.linalg.norm(u.x-u_true))
        ic(np.linalg.norm(u.x[bnodes]-u_true[bnodes]))
        #assert np.allclose(u.x[bnodes], u_true[bnodes], atol=1e-6)
        #assert np.allclose(u.x, u_true, atol=1e-6)

        '''
        plt.tricontourf(triang, u.x, cmap='RdBu', levels=20)
        plt.triplot(triang, 'ko-')
        plt.colorbar()
        plt.show()
        '''

        history.append(np.linalg.norm(u.x-u_true))
        history_boundary.append(np.linalg.norm(u.x[bnodes]-u_true[bnodes]))
        final_energy.append(u.fun)
        lc = lc/np.sqrt(2)

    plt.plot(range(i), history)
    plt.plot(range(i), history_boundary)
    plt.show()

    plt.plot(range(i), final_energy)
    plt.show()


if __name__ == '__main__':
<<<<<<< HEAD
    test_poisson()
    # test_energy_poisson()
=======
    # test_poisson(False)
    test_poisson(True)
>>>>>>> 686cf6a1
<|MERGE_RESOLUTION|>--- conflicted
+++ resolved
@@ -66,23 +66,11 @@
     history = []
     history_boundary = []
     final_energy = []
-<<<<<<< HEAD
-    for j in range(4):
-        M = util.Mesh(full_path)
-        if j == 0:
-            M.initialize_mesh()
-        for k in range(j):
-            M.refine_mesh()
-        M.get_mesh()
-        S_2 = M.nodeTagsPerElem
-        node_coord = M.node_coords
-=======
     lc = 1.0
     i = 6
     for j in range(i):
         ic(j)
         numNodes, numElements, S_2, node_coord = generate_mesh(lc)
->>>>>>> 686cf6a1
 
         # numNodes, numElements, S_2, node_coord = util.read_mesh(full_path)
 
@@ -120,6 +108,10 @@
         # TODO: initialize external sources
         dim_0 = S.num_nodes
         f_vec = 4.*np.ones(dim_0)
+
+        mask = np.ones(dim_0)
+        mask[bnodes] = 0.
+
         if energy_bool:
             obj = p.energy_poisson
             grad = p.grad_energy_poisson
@@ -132,38 +124,16 @@
             star_f = C.star(f)
             # penalty factor on boundary conditions
             gamma = 10.
-            args = (star_f.coeffs, S, k, boundary_values, gamma)
-
-        mask = np.ones(dim_0)
-        mask[bnodes] = 0
+            args = (star_f.coeffs, S, k, boundary_values, gamma, mask)
 
         # initial guess
         u_0 = 0.01*np.random.rand(dim_0)
 
-<<<<<<< HEAD
-        # penalty factor on boundary conditions
-        gamma = 1000.
-        args = (star_f.coeffs, S, k, boundary_values, gamma, mask)
-        ic()
-        u = minimize(fun=p.obj_poisson, x0=u_0, args=args, method='BFGS',
-                     jac=p.grad_poisson, options={'disp': 1})
-        ic()
-        # assert np.allclose(u.x[bnodes], u_true[bnodes], atol=1e-6)
-        # assert np.allclose(u.x, u_true, atol=1e-6)
-
-        plt.tricontourf(triang, u.x, cmap='RdBu', levels=20)
-        plt.triplot(triang, 'ko-')
-        plt.colorbar()
-        plt.show()
-=======
         u = minimize(fun=obj, x0=u_0, args=args, method='BFGS',
                      jac=grad, options={'disp': 1})
->>>>>>> 686cf6a1
 
         ic(np.linalg.norm(u.x-u_true))
         ic(np.linalg.norm(u.x[bnodes]-u_true[bnodes]))
-        #assert np.allclose(u.x[bnodes], u_true[bnodes], atol=1e-6)
-        #assert np.allclose(u.x, u_true, atol=1e-6)
 
         '''
         plt.tricontourf(triang, u.x, cmap='RdBu', levels=20)
@@ -177,6 +147,9 @@
         final_energy.append(u.fun)
         lc = lc/np.sqrt(2)
 
+        #assert np.allclose(u.x[bnodes], u_true[bnodes], atol=1e-6)
+        #assert np.allclose(u.x, u_true, atol=1e-6)
+
     plt.plot(range(i), history)
     plt.plot(range(i), history_boundary)
     plt.show()
@@ -186,10 +159,4 @@
 
 
 if __name__ == '__main__':
-<<<<<<< HEAD
-    test_poisson()
-    # test_energy_poisson()
-=======
-    # test_poisson(False)
-    test_poisson(True)
->>>>>>> 686cf6a1
+    test_poisson(False)